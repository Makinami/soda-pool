--- conflicted
+++ resolved
@@ -1,12 +1,7 @@
 use std::time::Duration;
 
-<<<<<<< HEAD
-use auto_discovery::EndpointTemplate;
+use auto_discovery::{EndpointTemplate, RetryCheckResult, RetryTime, ServerStatus};
 use example_protobuf::health_pool::health_client::HealthClientPool;
-=======
-use auto_discovery::{EndpointTemplate, RetryCheckResult, RetryTime, ServerStatus};
-use example_protobuf::WrappedClient;
->>>>>>> db6fac98
 use tokio::{task::JoinSet, time::interval};
 use tracing::info;
 use url::Url;
@@ -24,11 +19,7 @@
     tracing_subscriber::fmt().init();
 
     let template = EndpointTemplate::new(Url::parse("http://localhost:50001").unwrap()).unwrap();
-<<<<<<< HEAD
     let client = HealthClientPool::new(template).await;
-=======
-    let client = WrappedClient::new(template).await.unwrap();
->>>>>>> db6fac98
 
     for _ in 0..4 {
         let client = client.clone();
